--- conflicted
+++ resolved
@@ -604,12 +604,7 @@
                                 if let Some(id) = hbb.id() {
                                     mask = mask.with_id(id);
                                 }
-<<<<<<< HEAD
-
-                                if let Some(name) = bbox.name() {
-=======
                                 if let Some(name) = hbb.name() {
->>>>>>> 04bcf5cd
                                     mask = mask.with_name(name);
                                 }
 
